--- conflicted
+++ resolved
@@ -8,7 +8,6 @@
 	"github.com/cuducos/chunk"
 )
 
-<<<<<<< HEAD
 var rootCmd = &cobra.Command{
 	Use:   "chunk",
 	Short: "Download tool for slow and unstable servers",
@@ -48,16 +47,9 @@
 	rootCmd.Flags().IntVarP(&concurrencyPerServer, "concurrency-per-server", "c", chunk.DefaultConcurrencyPerServer, "controls the max number of concurrent connections opened to the same server.")
 }
 
-=======
->>>>>>> 53b8bf9b
 func main() {
-	chunk := chunk.DefaultDownloader()
-	prog := newProgress()
-	for status := range chunk.Download(os.Args[1:len(os.Args)]...) {
-		if status.Error != nil {
-			log.Fatal(status.Error)
-		}
-		prog.update(status)
+	if err := rootCmd.Execute(); err != nil {
+		fmt.Println(err)
+		os.Exit(1)
 	}
-	fmt.Printf("\r%s\nDownloaded to: %s", prog.String(), os.TempDir())
 }