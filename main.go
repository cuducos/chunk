package main

import (
	"bytes"
	"context"
	"fmt"
	"log"
	"net/http"
	"os"
	"path/filepath"
	"strings"
	"sync"
	"time"

	"github.com/avast/retry-go"
)

const (
	DefaultTimeoutPerChunk               = 90 * time.Second
	DefaultMaxParallelDownloadsPerServer = 8
	DefaultMaxRetriesPerChunk            = 5
	DefaultChunkSize                     = 8192
	DefaultWaitBetweenRetries            = 0 * time.Minute
)

// DownloadStatus is the data propagated via the channel sent back to the user
// and it contains information about the download from each URL.
type DownloadStatus struct {
	// URL this status refers to
	URL string

	// DownloadedFilePath in the user local system
	DownloadedFilePath string

	// FileSizeBytes is the total size of the file as informed by the server
	FileSizeBytes uint64

	// DownloadedFileBytes already downloaded from this URL
	DownloadedFileBytes uint64

	// Any non-recoerable error captured during the download (this means that
	// some errors are ignored the download is retried instead of propagating
	// the error).
	Error error
}

// IsFinished informs the user whether a download is done (successfully or
// with error).
func (s *DownloadStatus) IsFinished() bool {
	return s.Error != nil || s.DownloadedFileBytes == s.FileSizeBytes
}

// Downloader can be configured by the user before starting the download using
// the following fields. This configurations impacts how the download will be
// handled, including retries, amoutn of requets, and size of each request, for
// example.
type Downloader struct {
	// Client is the HTTP client used for every request needed to download all
	// the files.
	client *http.Client

	// TimeoutPerChunk is the timeout for the download of each chunk from each
	// URL. A chunk is a part of a file requested using the content range HTTP
	// header. Thus, this timeout is not the timeout for the each file or for
	// the the download of every file).
	TimeoutPerChunk time.Duration

	// MaxParallelDownloadsPerServer controls how many requests are sent in
	// parallel to the same server. If all the URLs are from the same server
	// this is the total of parallel requests. If the user is downloading files
	// from different servers (including different subdomains), this limit is
	// applied to each server idependently.
	MaxParallelDownloadsPerServer uint

	// MaxRetriesPerChunk is the maximum amount of retries for each HTTP request
	// using the content range header that fails.
	MaxRetriesPerChunk uint

	// ChunkSize is the maximum size of each HTTP request done using the
	// content range header. There is no way to specify how many chunks a
	// download will need, the focus is on slicing it in smaller chunks so slow
	// and unstable servers can respond before dropping it.
	ChunkSize uint64

	// WaitBetweenRetries is an optional pause before retrying an HTTP request
	// that has failed.
	WaitBetweenRetries time.Duration
}

func (d *Downloader) downloadFileWithContext(ctx context.Context, u string) ([]byte, error) {
	req, err := http.NewRequestWithContext(ctx, http.MethodGet, u, nil)
	if err != nil {
		return nil, fmt.Errorf("error creating the request for %s: %w", u, err)
	}
	resp, err := d.client.Do(req)
	if err != nil {
		return nil, fmt.Errorf("error sending a get http request to %s: %w", u, err)
	}
	defer resp.Body.Close()
	if resp.StatusCode != http.StatusOK {
		return nil, fmt.Errorf("got http response %s from %s: %w", resp.Status, u, err)
	}
	var b bytes.Buffer
	_, err = b.ReadFrom(resp.Body)
	if err != nil {
		return nil, fmt.Errorf("error reading body from %s: %w", u, err)
	}
	return b.Bytes(), nil
}

func (d *Downloader) downloadFileWithTimeout(userCtx context.Context, u string) ([]byte, error) {
	ctx, cancel := context.WithTimeout(userCtx, d.TimeoutPerChunk) // need to propagate context, which might contain app-specific data.
	defer cancel()
	ch := make(chan []byte)
	errs := make(chan error)
	go func() {
		b, err := d.downloadFileWithContext(ctx, u)
		if err != nil {
			errs <- err
			return
		}
		ch <- b
	}()
	select {
	case <-userCtx.Done():
		cancel()
		return nil, userCtx.Err()
	case <-ctx.Done():
		return nil, fmt.Errorf("request to %s ended due to timeout: %w", u, ctx.Err())
	case err := <-errs:
		return nil, fmt.Errorf("request to %s failed: %w", u, err)
	case b := <-ch:
		return b, nil
	}
}

func (d *Downloader) getDownloadSize(ctx context.Context, u string) (uint64, error) {
	req, err := http.NewRequestWithContext(ctx, http.MethodHead, u, nil)
	if err != nil {
		return 0, fmt.Errorf("creating the request for %s: %w", u, err)
	}
	resp, err := d.client.Do(req)
	if err != nil {
		return 0, fmt.Errorf("sending get http request to %s: %w", u, err)
	}
	defer resp.Body.Close()
	if resp.StatusCode != 200 {
		return 0, fmt.Errorf("got unexpected http response status for %s: %s", u, resp.Status)
	}
<<<<<<< HEAD
	if resp.ContentLength > 0 {
		return uint64(resp.ContentLength), nil
	} else if resp.Header.Get("Content-Range") != "" {
		var size uint64
		contentRangeSplit := strings.Split(resp.Header.Get("Content-Range"), "/")
		fmt.Sscan(contentRangeSplit[len(contentRangeSplit) -1], &size)
		return size, nil
	}
	return 0, nil
}

func (d *Downloader) emitContentSize(ctx context.Context, url, path string, ch chan DownloadStatus) error {                       
	s := DownloadStatus{
		URL: url,
		DownloadedFilePath: path,
		DownloadedFileBytes: 0,
	}
	defer func() { ch <- s }()
	// TODO: Create a retry method
	ds, err := d.getSize(ctx, url)
	if err != nil {
		s.Error = err
		return err
=======
	if resp.ContentLength <= 0 && resp.Header.Get("Content-Range") != "" {
		var s uint64
		p := strings.Split(resp.Header.Get("Content-Range"), "/")
		fmt.Sscan(p[len(p)-1], &s)
		return s, nil
>>>>>>> 9108ff92
	}
	return uint64(resp.ContentLength), nil
}

func (d *Downloader) downloadFile(ctx context.Context, u string) ([]byte, error) {
	ch := make(chan []byte, 1)
	defer close(ch)
	err := retry.Do(
		func() error {
			b, err := d.downloadFileWithTimeout(ctx, u)
			if err != nil {
				return err
			}
			ch <- b
			return nil
		},
		retry.Attempts(d.MaxRetriesPerChunk),
		retry.MaxDelay(d.WaitBetweenRetries),
	)
	if err != nil {
		return nil, fmt.Errorf("error downloading %s: %w", u, err)
	}
	b := <-ch
	return b, nil
}

type chunk struct {
	start uint64
	end   uint64
}

func (c chunk) size() uint64        { return (c.end + 1) - c.start }
func (c chunk) rangeHeader() string { return fmt.Sprintf("bytes=%d-%d", c.start, c.end) }

func (d *Downloader) chunks(t uint64) []chunk {
	var start uint64
	last := t - 1
	var c []chunk
	for {
		end := start + d.ChunkSize - 1
		if end > last {
			end = last
		}
		c = append(c, chunk{start, end})
		if end == last {
			break
		}
		start = end + 1
	}
	return c
}

// DownloadWithContext is a version of Download that takes a context. The
// context can be used to stop all downloads in progress.
func (d *Downloader) DownloadWithContext(ctx context.Context, urls ...string) <-chan DownloadStatus {
	if d.client == nil {
		d.client = &http.Client{Timeout: d.TimeoutPerChunk}
	}
	ch := make(chan DownloadStatus)
	var wg sync.WaitGroup
	for _, u := range urls {
		wg.Add(1)
		go func(u string) {
			defer wg.Done()
			path := filepath.Join(os.TempDir(), filepath.Base(u))
			s := DownloadStatus{URL: u, DownloadedFilePath: path}
			defer func() { ch <- s }()
			t, err := d.getDownloadSize(ctx, u) // TODO: retry
			if err != nil {
				s.Error = fmt.Errorf("error getting file size: %w", err)
				return
			}
			s.FileSizeBytes = t
			ch <- s // send total file size to the user
			b, err := d.downloadFile(ctx, u)
			if err != nil {
				s.Error = err
				return
			}
			if err := os.WriteFile(s.DownloadedFilePath, b, 0655); err != nil {
				s.Error = err
				return
			}
			s.DownloadedFileBytes = uint64(len(b))
		}(u)
	}
	go func() {
		wg.Wait()
		close(ch)
	}()
	return ch
}

// Download from all URLs slicing each in a series of chunks, of small HTTP
// requests using the content range header.
func (d *Downloader) Download(urls ...string) <-chan DownloadStatus {
	return d.DownloadWithContext(context.Background(), urls...)
}

// NewDownloader creates a downloader with the defalt configuration. Check
// the constants in this package for their values.
func DefaultDownloader() *Downloader {
	return &Downloader{
		TimeoutPerChunk:               DefaultTimeoutPerChunk,
		MaxParallelDownloadsPerServer: DefaultMaxParallelDownloadsPerServer,
		MaxRetriesPerChunk:            DefaultMaxRetriesPerChunk,
		ChunkSize:                     DefaultChunkSize,
		WaitBetweenRetries:            DefaultWaitBetweenRetries,
	}
}

func main() {
	d := DefaultDownloader()
	for s := range d.Download(os.Args[1:len(os.Args)]...) {
		if s.Error != nil {
			log.Fatal(s.Error)
		}
		if s.IsFinished() {
			log.Printf("Downloaded %s (%d bytes) to %s (%d bytes).", s.URL, s.FileSizeBytes, s.DownloadedFilePath, s.DownloadedFileBytes)
		}
	}
	log.Println("All download(s) finished successfully.")
}<|MERGE_RESOLUTION|>--- conflicted
+++ resolved
@@ -147,37 +147,11 @@
 	if resp.StatusCode != 200 {
 		return 0, fmt.Errorf("got unexpected http response status for %s: %s", u, resp.Status)
 	}
-<<<<<<< HEAD
-	if resp.ContentLength > 0 {
-		return uint64(resp.ContentLength), nil
-	} else if resp.Header.Get("Content-Range") != "" {
-		var size uint64
-		contentRangeSplit := strings.Split(resp.Header.Get("Content-Range"), "/")
-		fmt.Sscan(contentRangeSplit[len(contentRangeSplit) -1], &size)
-		return size, nil
-	}
-	return 0, nil
-}
-
-func (d *Downloader) emitContentSize(ctx context.Context, url, path string, ch chan DownloadStatus) error {                       
-	s := DownloadStatus{
-		URL: url,
-		DownloadedFilePath: path,
-		DownloadedFileBytes: 0,
-	}
-	defer func() { ch <- s }()
-	// TODO: Create a retry method
-	ds, err := d.getSize(ctx, url)
-	if err != nil {
-		s.Error = err
-		return err
-=======
 	if resp.ContentLength <= 0 && resp.Header.Get("Content-Range") != "" {
 		var s uint64
 		p := strings.Split(resp.Header.Get("Content-Range"), "/")
 		fmt.Sscan(p[len(p)-1], &s)
 		return s, nil
->>>>>>> 9108ff92
 	}
 	return uint64(resp.ContentLength), nil
 }
