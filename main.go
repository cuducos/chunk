package main

import (
	"bytes"
	"context"
	"fmt"
	"log"
	"net/http"
	"os"
	"path/filepath"
	"strings"
	"sync"
	"time"

	"github.com/avast/retry-go"
)

const (
	DefaultTimeoutPerChunk               = 90 * time.Second
	DefaultMaxParallelDownloadsPerServer = 8
	DefaultMaxRetriesPerChunk            = 5
	DefaultChunkSize                     = 8192
	DefaultWaitBetweenRetries            = 0 * time.Minute
)

// DownloadStatus is the data propagated via the channel sent back to the user
// and it contains information about the download from each URL.
type DownloadStatus struct {
	// URL this status refers to
	URL string

	// DownloadedFilePath in the user local system
	DownloadedFilePath string

	// FileSizeBytes is the total size of the file as informed by the server
	FileSizeBytes uint64

	// DownloadedFileBytes already downloaded from this URL
	DownloadedFileBytes uint64

	// Any non-recoerable error captured during the download (this means that
	// some errors are ignored the download is retried instead of propagating
	// the error).
	Error error
}

// IsFinished informs the user whether a download is done (successfully or
// with error).
func (s *DownloadStatus) IsFinished() bool {
	return s.Error != nil || s.DownloadedFileBytes == s.FileSizeBytes
}

// Downloader can be configured by the user before starting the download using
// the following fields. This configurations impacts how the download will be
// handled, including retries, amoutn of requets, and size of each request, for
// example.
type Downloader struct {
	// Client is the HTTP client used for every request needed to download all
	// the files.
	client *http.Client

	// TimeoutPerChunk is the timeout for the download of each chunk from each
	// URL. A chunk is a part of a file requested using the content range HTTP
	// header. Thus, this timeout is not the timeout for the each file or for
	// the the download of every file).
	TimeoutPerChunk time.Duration

	// MaxParallelDownloadsPerServer controls how many requests are sent in
	// parallel to the same server. If all the URLs are from the same server
	// this is the total of parallel requests. If the user is downloading files
	// from different servers (including different subdomains), this limit is
	// applied to each server idependently.
	MaxParallelDownloadsPerServer uint

	// MaxRetriesPerChunk is the maximum amount of retries for each HTTP request
	// using the content range header that fails.
	MaxRetriesPerChunk uint

	// ChunkSize is the maximum size of each HTTP request done using the
	// content range header. There is no way to specify how many chunks a
	// download will need, the focus is on slicing it in smaller chunks so slow
	// and unstable servers can respond before dropping it.
	ChunkSize uint64

	// WaitBetweenRetries is an optional pause before retrying an HTTP request
	// that has failed.
	WaitBetweenRetries time.Duration
}

func (d *Downloader) downloadFileWithContext(ctx context.Context, u string) ([]byte, error) {
	req, err := http.NewRequestWithContext(ctx, http.MethodGet, u, nil)
	if err != nil {
		return nil, fmt.Errorf("error creating the request for %s: %w", u, err)
	}
	resp, err := d.client.Do(req)
	if err != nil {
		return nil, fmt.Errorf("error sending a get http request to %s: %w", u, err)
	}
	defer resp.Body.Close()
	if resp.StatusCode != http.StatusOK {
		return nil, fmt.Errorf("got http response %s from %s: %w", resp.Status, u, err)
	}
	var b bytes.Buffer
	_, err = b.ReadFrom(resp.Body)
	if err != nil {
		return nil, fmt.Errorf("error reading body from %s: %w", u, err)
	}
	return b.Bytes(), nil
}

func (d *Downloader) downloadFileWithTimeout(userCtx context.Context, u string) ([]byte, error) {
	ctx, cancel := context.WithTimeout(userCtx, d.TimeoutPerChunk) // need to propagate context, which might contain app-specific data.
	defer cancel()
	ch := make(chan []byte)
	errs := make(chan error)
	go func() {
		b, err := d.downloadFileWithContext(ctx, u)
		if err != nil {
			errs <- err
			return
		}
		ch <- b
	}()
	select {
	case <-userCtx.Done():
		cancel()
		return nil, userCtx.Err()
	case <-ctx.Done():
		return nil, fmt.Errorf("request to %s ended due to timeout: %w", u, ctx.Err())
	case err := <-errs:
		return nil, fmt.Errorf("request to %s failed: %w", u, err)
	case b := <-ch:
		return b, nil
	}
}

func (d *Downloader) getSize(ctx context.Context, u string) (uint64, error) {
	req, err := http.NewRequestWithContext(ctx, http.MethodHead, u, nil)
	if err != nil {
		return 0, fmt.Errorf("creating the request for %s: %w", u, err)
	}
	resp, err := d.client.Do(req)
	if err != nil {
		return 0, fmt.Errorf("sending get http request to %s: %w", u, err)
	}
	if resp.StatusCode != 200 {
<<<<<<< HEAD
		return 0, fmt.Errorf("got unexpected http response status for %s: %s", u, resp.Status)
=======
		return 0, fmt.Errorf("status code for %s not valid: %s", u, resp.Status)
>>>>>>> 30f75f71
	}
	defer resp.Body.Close()
	if resp.ContentLength != 0 && resp.ContentLength != -1 {
		return uint64(resp.ContentLength), nil
	} else if resp.Header.Get("Content-Range") != "" {
		var size uint64
		contentRangeSplit := strings.Split(resp.Header.Get("Content-Range"), "/")
		fmt.Sscan(contentRangeSplit[len(contentRangeSplit) -1], &size)
		return uint64(size), nil
	}
	return 0, nil
}

func (d *Downloader) emitContentSize(ctx context.Context, url, path string, ch chan DownloadStatus) (err error) {                       
	s := DownloadStatus{
		URL: url,
		DownloadedFilePath: path,
		DownloadedFileBytes: 0,
	}
	defer func() { ch <- s }()
	ds, err := d.getSize(ctx, url)
	if err != nil {
		s.Error = err
		return err
	}
	s.FileSizeBytes = ds
	return nil
}

func (d *Downloader) downloadFile(ctx context.Context, u string) ([]byte, error) {
	ch := make(chan []byte, 1)
	defer close(ch)
	err := retry.Do(
		func() error {
			b, err := d.downloadFileWithTimeout(ctx, u)
			if err != nil {
				return err
			}
			ch <- b
			return nil
		},
		retry.Attempts(d.MaxRetriesPerChunk),
		retry.MaxDelay(d.WaitBetweenRetries),
	)
	if err != nil {
		return nil, fmt.Errorf("error downloading %s: %w", u, err)
	}
	b := <-ch
	return b, nil
}

// DownloadWithContext is a version of Download that takes a context. The
// context can be used to stop all downloads in progress.
func (d *Downloader) DownloadWithContext(ctx context.Context, urls ...string) <-chan DownloadStatus {
	if d.client == nil {
		d.client = &http.Client{Timeout: d.TimeoutPerChunk}
	}
	ch := make(chan DownloadStatus)
	var wg sync.WaitGroup
	for _, u := range urls {
		wg.Add(1)
		go func(u string) {
			defer wg.Done()
			path := filepath.Join(os.TempDir(), filepath.Base(u))
			if err := d.emitContentSize(ctx, u, path, ch); err != nil {
				return
	  		}
			s := DownloadStatus{URL: u, DownloadedFilePath: path}
			defer func() { ch <- s }()
			b, err := d.downloadFile(ctx, u)
			if err != nil {
				s.Error = err
				return
			}
			if err := os.WriteFile(s.DownloadedFilePath, b, 0655); err != nil {
				s.Error = err
				return
			}
			if err != nil {
				s.Error = err
				return
			}
			s.DownloadedFileBytes = uint64(len(b))
		}(u)
	}
	go func() {
		wg.Wait()
		close(ch)
	}()
	return ch
}

// Download from all URLs slicing each in a series of chunks, of small HTTP
// requests using the content range header.
func (d *Downloader) Download(urls ...string) <-chan DownloadStatus {
	return d.DownloadWithContext(context.Background(), urls...)
}

// NewDownloader creates a downloader with the defalt configuration. Check
// the constants in this package for their values.
func DefaultDownloader() *Downloader {
	return &Downloader{
		TimeoutPerChunk:               DefaultTimeoutPerChunk,
		MaxParallelDownloadsPerServer: DefaultMaxParallelDownloadsPerServer,
		MaxRetriesPerChunk:            DefaultMaxRetriesPerChunk,
		ChunkSize:                     DefaultChunkSize,
		WaitBetweenRetries:            DefaultWaitBetweenRetries,
	}
}

func main() {
	d := DefaultDownloader()
	for s := range d.Download(os.Args[1:len(os.Args)]...) {
		if s.Error != nil {
			log.Fatal(s.Error)
		}
		if s.IsFinished() {
			log.Printf("Downloaded %s (%d bytes) to %s (%d bytes).", s.URL, s.FileSizeBytes, s.DownloadedFilePath, s.DownloadedFileBytes)
		}
	}
	log.Println("All download(s) finished successfully.")
}<|MERGE_RESOLUTION|>--- conflicted
+++ resolved
@@ -144,11 +144,7 @@
 		return 0, fmt.Errorf("sending get http request to %s: %w", u, err)
 	}
 	if resp.StatusCode != 200 {
-<<<<<<< HEAD
 		return 0, fmt.Errorf("got unexpected http response status for %s: %s", u, resp.Status)
-=======
-		return 0, fmt.Errorf("status code for %s not valid: %s", u, resp.Status)
->>>>>>> 30f75f71
 	}
 	defer resp.Body.Close()
 	if resp.ContentLength != 0 && resp.ContentLength != -1 {
